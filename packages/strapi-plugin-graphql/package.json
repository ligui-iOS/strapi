{
  "name": "strapi-plugin-graphql",
  "version": "3.0.0-alpha.24.1",
  "description": "This is the description of the plugin.",
  "strapi": {
    "name": "graphql",
    "icon": "plug",
    "description": "Description of graphql plugin."
  },
  "scripts": {
    "analyze:clean": "rimraf stats.json",
    "preanalyze": "npm run analyze:clean",
    "analyze": "node ./node_modules/strapi-helper-plugin/lib/internals/scripts/analyze.js",
    "prebuild": "npm run build:clean && npm run test",
    "build:dev": "cross-env NODE_ENV=development ./node_modules/strapi-helper-plugin/node_modules/.bin/webpack --config node_modules/strapi-helper-plugin/lib/internals/webpack/webpack.prod.babel.js --color -p --progress",
    "build": "cross-env NODE_ENV=production node_modules/strapi-helper-plugin/node_modules/.bin/webpack --config node_modules/strapi-helper-plugin/lib/internals/webpack/webpack.prod.babel.js --color -p --progress",
    "build:clean": "rimraf admin/build",
    "start": "cross-env NODE_ENV=development ./node_modules/strapi-helper-plugin/lib/server",
    "generate": "node ./node_modules/plop/plop.js --plopfile node_modules/strapi-helper-plugin/lib/internals/generators/index.js",
    "prettier": "node ./node_modules/strapi-helper-plugin/node_modules/.bin/prettier --single-quote --trailing-comma es5 --write \"{admin,__{tests,mocks}__}/**/*.js\"",
    "test": "echo \"no tests yet\""
  },
  "dependencies": {
    "apollo-server-koa": "^2.0.7",
    "dataloader": "^1.4.0",
    "glob": "^7.1.3",
    "graphql": "^14.1.0",
    "graphql-depth-limit": "^1.1.0",
    "graphql-playground-middleware-koa": "^1.6.4",
<<<<<<< HEAD
    "graphql-tools": "^4.0.3",
    "graphql-type-json": "^0.2.1",
=======
    "graphql-tools": "^3.1.1",
>>>>>>> 9b20f276
    "graphql-type-datetime": "^0.2.2",
    "graphql-type-json": "^0.2.1",
    "pluralize": "^7.0.0",
    "strapi-utils": "3.0.0-alpha.24.1"
  },
  "devDependencies": {
    "cross-env": "^5.2.0",
    "rimraf": "^2.6.3"
  },
  "author": {
    "name": "A Strapi developer",
    "email": "",
    "url": ""
  },
  "maintainers": [
    {
      "name": "A Strapi developer",
      "email": "",
      "url": ""
    }
  ],
  "engines": {
    "node": ">= 10.0.0",
    "npm": ">= 6.0.0"
  },
  "license": "MIT"
}<|MERGE_RESOLUTION|>--- conflicted
+++ resolved
@@ -27,12 +27,7 @@
     "graphql": "^14.1.0",
     "graphql-depth-limit": "^1.1.0",
     "graphql-playground-middleware-koa": "^1.6.4",
-<<<<<<< HEAD
     "graphql-tools": "^4.0.3",
-    "graphql-type-json": "^0.2.1",
-=======
-    "graphql-tools": "^3.1.1",
->>>>>>> 9b20f276
     "graphql-type-datetime": "^0.2.2",
     "graphql-type-json": "^0.2.1",
     "pluralize": "^7.0.0",
