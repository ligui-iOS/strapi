/**
*
* ErrorBoundary
*
*/

import React from 'react';
import PropTypes from 'prop-types';
import { FormattedMessage } from 'react-intl';

class ErrorBoundary extends React.Component { // eslint-disable-line react/prefer-stateless-function
  constructor(props) {
    super(props);
    this.state = { error: null, errorInfo: null };
  }

  static getDerivedStateFromError(errorInfo) {
    return { error: true, errorInfo };
  }

  render() {
    if (this.state.error) {
      return (
<<<<<<< HEAD
        <div style={{ padding: '40px' }}>
          <h2><FormattedMessage id="components.ErrorBoundary.title" /></h2>
          <details style={{ whiteSpace: 'pre-wrap' }}>
            {this.state.error && this.state.errorInfo.message}
=======
        <div style={{ padding: '30px' }}>
          <h2><FormattedMessage id="components.ErrorBoundary.title" /></h2>
          <details style={{ whiteSpace: 'pre-wrap' }}>
            <b>Please check your browser console</b>
            <br />
>>>>>>> c0fa0283
            <br />
            {this.state.errorInfo.stack}
          </details>
        </div>
      );
    }

    return this.props.children;
  }
}

ErrorBoundary.propTypes = {
  children: PropTypes.node.isRequired,
};

export default ErrorBoundary;<|MERGE_RESOLUTION|>--- conflicted
+++ resolved
@@ -21,18 +21,11 @@
   render() {
     if (this.state.error) {
       return (
-<<<<<<< HEAD
-        <div style={{ padding: '40px' }}>
-          <h2><FormattedMessage id="components.ErrorBoundary.title" /></h2>
-          <details style={{ whiteSpace: 'pre-wrap' }}>
-            {this.state.error && this.state.errorInfo.message}
-=======
         <div style={{ padding: '30px' }}>
           <h2><FormattedMessage id="components.ErrorBoundary.title" /></h2>
           <details style={{ whiteSpace: 'pre-wrap' }}>
             <b>Please check your browser console</b>
             <br />
->>>>>>> c0fa0283
             <br />
             {this.state.errorInfo.stack}
           </details>
