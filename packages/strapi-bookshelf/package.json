--- conflicted
+++ resolved
@@ -19,10 +19,7 @@
     "bookshelf": "^0.10.3",
     "lodash": "^4.17.4",
     "pluralize": "^6.0.0",
-<<<<<<< HEAD
     "strapi-knex": "3.0.0-alpha.5.5",
-=======
->>>>>>> cc0ecd87
     "strapi-utils": "3.0.0-alpha.5.5"
   },
   "strapi": {
