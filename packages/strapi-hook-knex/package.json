{
  "name": "strapi-hook-knex",
  "version": "3.0.0-alpha.24.1",
  "description": "Knex hook for the Strapi framework",
  "homepage": "http://strapi.io",
  "keywords": [
    "hook",
    "knex",
    "migrations",
    "sql",
    "strapi",
    "transactions"
  ],
  "directories": {
    "lib": "./lib"
  },
  "main": "./lib",
  "dependencies": {
<<<<<<< HEAD
    "knex": "^0.15.2",
=======
    "knex": "^0.16.3",
>>>>>>> 9b20f276
    "lodash": "^4.17.5"
  },
  "author": {
    "email": "hi@strapi.io",
    "name": "Strapi team",
    "url": "http://strapi.io"
  },
  "maintainers": [
    {
      "name": "Strapi team",
      "email": "hi@strapi.io",
      "url": "http://strapi.io"
    }
  ],
  "repository": {
    "type": "git",
    "url": "git://github.com/strapi/strapi.git"
  },
  "bugs": {
    "url": "https://github.com/strapi/strapi/issues"
  },
  "engines": {
    "node": ">= 10.0.0",
    "npm": ">= 6.0.0"
  },
  "license": "MIT",
  "scripts": {
    "test": "echo \"no tests yet\""
  }
}<|MERGE_RESOLUTION|>--- conflicted
+++ resolved
@@ -16,11 +16,7 @@
   },
   "main": "./lib",
   "dependencies": {
-<<<<<<< HEAD
-    "knex": "^0.15.2",
-=======
     "knex": "^0.16.3",
->>>>>>> 9b20f276
     "lodash": "^4.17.5"
   },
   "author": {
