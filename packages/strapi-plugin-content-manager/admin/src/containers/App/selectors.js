--- conflicted
+++ resolved
@@ -3,11 +3,7 @@
 /**
  * Direct selector to the list state domain
  */
-<<<<<<< HEAD
-const selectGlobalDomain = () => state => state.get(`${pluginId}-global`);
-=======
 const selectGlobalDomain = () => state => state.get(`${pluginId}_global`);
->>>>>>> 5adda201
 
 /**
  * Other specific selectors
