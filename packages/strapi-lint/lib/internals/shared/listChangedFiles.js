/**
 *
 * This source code is taken from https://github.com/facebook/react/blob/master/scripts/shared/listChangedFiles.js
 */

'use strict';

const execFileSync = require('child_process').execFileSync;

const exec = (command, args) => {
  console.log('> ' + [command].concat(args).join(' '));
  const options = {
    cwd: process.cwd(),
    env: process.env,
    stdio: 'pipe',
    encoding: 'utf-8',
  };

  try {
    return execFileSync(command, args, options);
  } catch (err) {
    return '';
  }
};

const execGitCmd = args =>
  exec('git', args)
    .trim()
    .toString()
    .split('\n');

const listChangedFiles = () => {
  const mergeBase = execGitCmd(['merge-base', 'HEAD', 'master']);
<<<<<<< HEAD
  return new Set([
    ...execGitCmd(['diff', '--name-only', '--diff-filter=ACMRTUB', mergeBase]),
    ...execGitCmd(['ls-files', '--others', '--exclude-standard']),
  ]);
=======

  try {
    return new Set([
      ...execGitCmd(['diff', '--name-only', '--diff-filter=ACMRTUB', mergeBase]),
      ...execGitCmd(['ls-files', '--others', '--exclude-standard']),
    ]);
  } catch (err) {
    return [];
  }
>>>>>>> 816ed33e
};

module.exports = listChangedFiles;<|MERGE_RESOLUTION|>--- conflicted
+++ resolved
@@ -31,22 +31,11 @@
 
 const listChangedFiles = () => {
   const mergeBase = execGitCmd(['merge-base', 'HEAD', 'master']);
-<<<<<<< HEAD
+  
   return new Set([
     ...execGitCmd(['diff', '--name-only', '--diff-filter=ACMRTUB', mergeBase]),
     ...execGitCmd(['ls-files', '--others', '--exclude-standard']),
   ]);
-=======
-
-  try {
-    return new Set([
-      ...execGitCmd(['diff', '--name-only', '--diff-filter=ACMRTUB', mergeBase]),
-      ...execGitCmd(['ls-files', '--others', '--exclude-standard']),
-    ]);
-  } catch (err) {
-    return [];
-  }
->>>>>>> 816ed33e
 };
 
 module.exports = listChangedFiles;