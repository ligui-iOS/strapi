--- conflicted
+++ resolved
@@ -21,17 +21,8 @@
 
     componentWillMount() {
       const { injectReducer } = this.injectors;
-<<<<<<< HEAD
-      let reducerName = key;
-
-      if (pluginId) {
-        reducerName = `${pluginId}-${key}`;
-      }
-
-=======
       const reducerName = pluginId ? `${pluginId}_${key}` : key;
 
->>>>>>> 5adda201
       injectReducer(reducerName, reducer);
     }
 
