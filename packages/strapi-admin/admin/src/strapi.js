/**
 * Common configuration for the app in both dev an prod mode
 *
 */

import { merge, isFunction } from 'lodash';
import {
  freezeApp,
  pluginLoaded,
  unfreezeApp,
  updatePlugin,
<<<<<<< HEAD
} from './containers/App/actions';
import { showNotification } from './containers/NotificationProvider/actions';
=======
} from 'containers/App/actions';
import { showNotification } from 'containers/NotificationProvider/actions';
>>>>>>> d6351de4
import injectReducer from './utils/injectReducer';
import injectSaga from './utils/injectSaga';
import { history, store } from './createStore';
import { translationMessages, languages } from './i18n';
import './public-path';

const isPluginAllowedToRegister = (plugin) => plugin.id === 'users-permissions' || plugin.id === 'email';
/**
 * Register a plugin
 *
 * @param params
 */
// NOTE: Should be changed with the new lifecycle.
const registerPlugin = (plugin) => {
  // Merge admin translation messages
  merge(translationMessages, plugin.translationMessages);

  plugin.leftMenuSections = plugin.leftMenuSections || [];
  const shouldAllowRegister = isPluginAllowedToRegister(plugin);

  switch (true) {
    // Execute bootstrap function and check if plugin can be rendered
    case isFunction(plugin.bootstrap) && isFunction(plugin.pluginRequirements) && shouldAllowRegister:
      plugin.pluginRequirements(plugin)
        .then(plugin => {
          return plugin.bootstrap(plugin);
        })
        .then(plugin => {
          store.dispatch(pluginLoaded(plugin));
        });
      break;
    // Check if plugin can be rendered
    case isFunction(plugin.pluginRequirements):
      plugin.pluginRequirements(plugin).then(plugin => {
        store.dispatch(pluginLoaded(plugin));
      });
      break;
    // Execute bootstrap function
    case isFunction(plugin.bootstrap) && shouldAllowRegister:
      plugin.bootstrap(plugin).then(plugin => {
        store.dispatch(pluginLoaded(plugin));
      });
      break;
    default:
      store.dispatch(pluginLoaded(plugin));
  }
};
const displayNotification = (message, status) => {
  store.dispatch(showNotification(message, status));
};
const lockApp = (data) => {
  store.dispatch(freezeApp(data));
};
const unlockApp = () => {
  store.dispatch(unfreezeApp());
};

window.strapi = Object.assign(window.strapi || {}, {
  node: process.env.MODE || 'host',
  registerPlugin,
  notification: {
    success: (message) => {
      displayNotification(message, 'success');
    },
    warning: (message) => {
      displayNotification(message, 'warning');
    },
    error: (message) => {
      displayNotification(message, 'error');
    },
    info: (message) => {
      displayNotification(message, 'info');
    },
  },
  refresh: (pluginId) => ({
    translationMessages: (translationMessagesUpdated) => {
      render(merge({}, translationMessages, translationMessagesUpdated));
    },
    leftMenuSections: (leftMenuSectionsUpdated) => {
      store.dispatch(updatePlugin(pluginId, 'leftMenuSections', leftMenuSectionsUpdated));
    },
  }),
  router: history,
  languages,
  currentLanguage: window.localStorage.getItem('strapi-admin-language') ||  window.navigator.language ||  window.navigator.userLanguage || 'en',
  lockApp,
  unlockApp,
  injectReducer,
  injectSaga,
  store,
});<|MERGE_RESOLUTION|>--- conflicted
+++ resolved
@@ -9,13 +9,8 @@
   pluginLoaded,
   unfreezeApp,
   updatePlugin,
-<<<<<<< HEAD
 } from './containers/App/actions';
 import { showNotification } from './containers/NotificationProvider/actions';
-=======
-} from 'containers/App/actions';
-import { showNotification } from 'containers/NotificationProvider/actions';
->>>>>>> d6351de4
 import injectReducer from './utils/injectReducer';
 import injectSaga from './utils/injectSaga';
 import { history, store } from './createStore';
