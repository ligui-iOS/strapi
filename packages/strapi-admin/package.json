--- conflicted
+++ resolved
@@ -25,12 +25,9 @@
     "presetup": "node ./scripts/preSetup.js"
   },
   "dependencies": {
-<<<<<<< HEAD
     "intl": "^1.2.5",
-=======
     "react": "^16.8.1",
     "react-dom": "^16.8.1",
->>>>>>> 19b6f3ce
     "react-ga": "^2.4.1",
     "redux": "^4.0.1",
     "remove-markdown": "^0.2.2",
