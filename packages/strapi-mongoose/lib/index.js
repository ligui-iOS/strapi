'use strict';

/**
 * Module dependencies
 */

// Public node modules.
const _ = require('lodash');
const mongoose = require('mongoose');
const Mongoose = mongoose.Mongoose;
const mongooseUtils = require('mongoose/lib/utils');

// Strapi helpers for models.
const { models: utilsModels }  = require('strapi-utils');


// Local helpers.
const utils = require('./utils/');
const relations = require('./relations');

/**
 * Mongoose hook
 */

/* eslint-disable prefer-template */
/* eslint-disable no-case-declarations */
/* eslint-disable no-const-assign */
/* eslint-disable no-unused-vars */
module.exports = function (strapi) {
  const hook = _.merge({

    /**
     * Default options
     */

    defaults: {
      defaultConnection: 'default',
      host: 'localhost',
      port: 27017,
      database: 'strapi',
      authenticationDatabase: '',
      ssl: false
    },

    /**
     * Initialize the hook
     */

    initialize: cb => {
      _.forEach(_.pickBy(strapi.config.connections, {connector: 'strapi-mongoose'}), (connection, connectionName) => {
        const instance = new Mongoose();
        const { uri, host, port, username, password, database } = _.defaults(connection.settings, strapi.config.hook.settings.mongoose);
        const { authenticationDatabase, ssl } = _.defaults(connection.options, strapi.config.hook.settings.mongoose);

        // Connect to mongo database
        const connectOptions = {};

        if (!_.isEmpty(username)) {
          connectOptions.user = username;

          if (!_.isEmpty(password)) {
            connectOptions.pass = password;
          }
        }

        if (!_.isEmpty(authenticationDatabase)) {
          connectOptions.authSource = authenticationDatabase;
        }

        connectOptions.ssl = ssl === true || ssl === 'true';

        instance.connect(uri || `mongodb://${host}:${port}/${database}`, connectOptions);

        // Handle error
        instance.connection.on('error', error => {
          if (error.message.indexOf(`:${port}`)) {
            return cb('Make sure your MongoDB database is running...');
          }

          cb(error);
        });

        // Handle success
        instance.connection.on('open', () => {
          const mountModels = (models, target, plugin = false) => {
            if (!target) return;

            const loadedAttributes = _.after(_.size(models), () => {
              _.forEach(models, (definition, model) => {
                try {
                  let collection = strapi.config.hook.settings.mongoose.collections[mongooseUtils.toCollectionName(definition.globalName)];

                  // Set the default values to model settings.
                  _.defaults(definition, {
                    primaryKey: '_id'
                  });

                  // Initialize lifecycle callbacks.
                  const preLifecycle = {
                    validate: 'beforeCreate',
                    findOneAndUpdate: 'beforeUpdate',
                    findOneAndRemove: 'beforeDestroy',
                    remove: 'beforeDestroy',
                    update: 'beforeUpdate',
                    find: 'beforeFetchAll',
                    findOne: 'beforeFetch',
                    save: 'beforeSave'
                  };

                  /*
                    Override populate path for polymorphic association.

                    It allows us to make Upload.find().populate('related')
                    instead of Upload.find().populate('related.item')
                  */

                  const morphAssociations = definition.associations.filter(association => association.nature.toLowerCase().indexOf('morph') !== -1);

                  if (morphAssociations.length > 0) {
                    morphAssociations.forEach(association => {
                      Object.keys(preLifecycle)
                        .filter(key => key.indexOf('find') !== -1)
                        .forEach(key => {
                          collection.schema.pre(key,  function (next) {
                            if (this._mongooseOptions.populate && this._mongooseOptions.populate[association.alias]) {
                              if (association.nature === 'oneToManyMorph' || association.nature === 'manyToManyMorph') {
                                this._mongooseOptions.populate[association.alias].match = {
                                  [`${association.via}.${association.filter}`]: association.alias,
                                  [`${association.via}.kind`]: definition.globalId
                                };

                                // Select last related to an entity.
                                this._mongooseOptions.populate[association.alias].options = {
                                  sort: '-createdAt'
                                };
                              } else {
                                this._mongooseOptions.populate[association.alias].path = `${association.alias}.ref`;
                              }
                            }
                            next();
                          });
                        });
                    });
                  }

                  _.forEach(preLifecycle, (fn, key) => {
                    if (_.isFunction(target[model.toLowerCase()][fn])) {
                      collection.schema.pre(key, function (next) {
                        target[model.toLowerCase()][fn](this).then(next).catch(err => strapi.log.error(err));
                      });
                    }
                  });

                  const postLifecycle = {
                    validate: 'afterCreate',
                    findOneAndRemove: 'afterDestroy',
                    remove: 'afterDestroy',
                    update: 'afterUpdate',
                    find: 'afterFetchAll',
                    findOne: 'afterFetch',
                    save: 'afterSave'
                  };

                  // Mongoose doesn't allow post 'remove' event on model.
                  // See https://github.com/Automattic/mongoose/issues/3054
                  _.forEach(postLifecycle, (fn, key) => {
                    if (_.isFunction(target[model.toLowerCase()][fn])) {
                      collection.schema.post(key, function (doc, next) {
                        target[model.toLowerCase()][fn](this, doc).then(next).catch(err => strapi.log.error(err));
                      });
                    }
                  });

                  // Add virtual key to provide populate and reverse populate
                  _.forEach(_.pickBy(definition.loadedModel, model => {
                    return model.type === 'virtual';
                  }), (value, key) => {
                    collection.schema.virtual(key.replace('_v', ''), {
                      ref: value.ref,
                      localField: '_id',
                      foreignField: value.via,
                      justOne: value.justOne || false
                    });
                  });

                  collection.schema.set('timestamps', _.get(definition, 'options.timestamps') === true);
                  collection.schema.set('minimize', _.get(definition, 'options.minimize', false) === true);

                  collection.schema.options.toObject = collection.schema.options.toJSON = {
                    virtuals: true,
                    transform: function (doc, returned, opts) {
                      // Remover $numberDecimal nested property.
                      Object.keys(returned)
                        .filter(key => returned[key] instanceof mongoose.Types.Decimal128)
                        .forEach((key, index) => {
                          // Parse to float number.
                          returned[key] = parseFloat(returned[key].toString());
                        });

                      morphAssociations.forEach(association => {
                        if (Array.isArray(returned[association.alias]) && returned[association.alias].length > 0) {
                          // Reformat data by bypassing the many-to-many relationship.
                          switch (association.nature) {
                            case 'oneMorphToOne':
                              returned[association.alias] = returned[association.alias][0].ref;
                              break;
                            case 'manyMorphToMany':
                            case 'manyMorphToOne':

                              returned[association.alias] = returned[association.alias].map(obj => obj.ref);
                              break;
                            default:

                          }
                        }
                      });
                    }
                  };

                  // Instantiate model.
                  const Model = instance.model(definition.globalId, collection.schema, definition.collectionName);

                  if (!plugin) {
                    global[definition.globalName] = Model;
                  }

                  // Expose ORM functions through the `target` object.
                  target[model] = _.assign(Model, target[model]);

                  // Push attributes to be aware of model schema.
                  target[model]._attributes = definition.attributes;
                  target[model].updateRelations = relations.update;
                } catch (err) {
                  strapi.log.error('Impossible to register the `' + model + '` model.');
                  strapi.log.error(err);
                  strapi.stop();
                }
              });
            });

            // Parse every authenticated model.
            _.forEach(models, (definition, model) => {
              definition.globalName = _.upperFirst(_.camelCase(definition.globalId));

              // Make sure the model has a connection.
              // If not, use the default connection.
              if (_.isEmpty(definition.connection)) {
                definition.connection = strapi.config.currentEnvironment.database.defaultConnection;
              }

              // Make sure this connection exists.
              if (!_.has(strapi.config.connections, definition.connection)) {
                strapi.log.error('The connection `' + definition.connection + '` specified in the `' + model + '` model does not exist.');
                strapi.stop();
              }

              // Add some informations about ORM & client connection
              definition.orm = 'mongoose';
              definition.client = _.get(strapi.config.connections[definition.connection], 'client');
              definition.associations = [];

              // Register the final model for Mongoose.
              definition.loadedModel = _.cloneDeep(definition.attributes);

              // Initialize the global variable with the
              // capitalized model name.
              if (!plugin) {
                global[definition.globalName] = {};
              }

              if (_.isEmpty(definition.attributes)) {
                // Generate empty schema
                _.set(strapi.config.hook.settings.mongoose, 'collections.' + mongooseUtils.toCollectionName(definition.globalName) + '.schema', new instance.Schema({}));

                return loadedAttributes();
              }

              // Call this callback function after we are done parsing
              // all attributes for relationships-- see below.
              const done = _.after(_.size(definition.attributes), () => {
                // Generate schema without virtual populate
                const schema = new instance.Schema(_.omitBy(definition.loadedModel, model => {
                  return model.type === 'virtual';
                }));

                _.set(strapi.config.hook.settings.mongoose, 'collections.' + mongooseUtils.toCollectionName(definition.globalName) + '.schema', schema);

                loadedAttributes();
              });

              // Add every relationships to the loaded model for Bookshelf.
              // Basic attributes don't need this-- only relations.
              _.forEach(definition.attributes, (details, name) => {
                const verbose = _.get(utilsModels.getNature(details, name, undefined, model.toLowerCase()), 'verbose') || '';

                // Build associations key
                utilsModels.defineAssociations(model.toLowerCase(), definition, details, name);

                if (_.isEmpty(verbose)) {
                  definition.loadedModel[name].type = utils(instance).convertType(details.type);
                }

                switch (verbose) {
                  case 'hasOne': {
                    const ref = details.plugin ? strapi.plugins[details.plugin].models[details.model].globalId : strapi.models[details.model].globalId;

                    definition.loadedModel[name] = {
                      type: instance.Schema.Types.ObjectId,
                      ref
                    };
                    break;
                  }
                  case 'hasMany': {
                    const FK = _.find(definition.associations, {alias: name});
                    const ref = details.plugin ? strapi.plugins[details.plugin].models[details.collection].globalId : strapi.models[details.collection].globalId;

                    if (FK) {
                      definition.loadedModel[name] = {
                        type: 'virtual',
                        ref,
                        via: FK.via,
                        justOne: false
                      };

                      // Set this info to be able to see if this field is a real database's field.
                      details.isVirtual = true;
                    } else {
                      definition.loadedModel[name] = [{
                        type: instance.Schema.Types.ObjectId,
                        ref
                      }];
                    }
                    break;
                  }
                  case 'belongsTo': {
                    const FK = _.find(definition.associations, {alias: name});
                    const ref = details.plugin ? strapi.plugins[details.plugin].models[details.model].globalId : strapi.models[details.model].globalId;

                    if (FK && FK.nature !== 'oneToOne' && FK.nature !== 'manyToOne' && FK.nature !== 'oneWay' && FK.nature !== 'oneToMorph') {
                      definition.loadedModel[name] = {
                        type: 'virtual',
                        ref,
                        via: FK.via,
                        justOne: true
                      };

                      // Set this info to be able to see if this field is a real database's field.
                      details.isVirtual = true;
                    } else {
                      definition.loadedModel[name] = {
                        type: instance.Schema.Types.ObjectId,
                        ref
                      };
                    }

                    break;
                  }
                  case 'belongsToMany': {
                    const FK = _.find(definition.associations, {alias: name});
                    const ref = details.plugin ? strapi.plugins[details.plugin].models[details.collection].globalId : strapi.models[details.collection].globalId;

                    // One-side of the relationship has to be a virtual field to be bidirectional.
                    if ((FK && _.isUndefined(FK.via)) || details.dominant !== true) {
                      definition.loadedModel[name] = {
                        type: 'virtual',
                        ref,
                        via: FK.via
                      };

                      // Set this info to be able to see if this field is a real database's field.
                      details.isVirtual = true;
                    } else {
                      definition.loadedModel[name] = [{
                        type: instance.Schema.Types.ObjectId,
                        ref
                      }];
                    }
                    break;
                  }
                  case 'morphOne': {
                    const FK = _.find(definition.associations, {alias: name});
                    const ref = details.plugin ? strapi.plugins[details.plugin].models[details.model].globalId : strapi.models[details.model].globalId;

                    definition.loadedModel[name] = {
                      type: 'virtual',
                      ref,
                      via: `${FK.via}.ref`,
                      justOne: true
                    };

                    // Set this info to be able to see if this field is a real database's field.
                    details.isVirtual = true;
                    break;
                  }
                  case 'morphMany': {
                    const FK = _.find(definition.associations, {alias: name});
                    const ref = details.plugin ? strapi.plugins[details.plugin].models[details.collection].globalId : strapi.models[details.collection].globalId;

                    definition.loadedModel[name] = {
                      type: 'virtual',
                      ref,
                      via: `${FK.via}.ref`
                    };

                    // Set this info to be able to see if this field is a real database's field.
                    details.isVirtual = true;
                    break;
                  }
                  case 'belongsToMorph': {
                    definition.loadedModel[name] = {
                      kind: String,
                      [details.filter]: String,
                      ref: {
                        type: instance.Schema.Types.ObjectId,
                        refPath: `${name}.kind`
                      }
                    };
                    break;
                  }
                  case 'belongsToManyMorph': {
                    definition.loadedModel[name] = [{
                      kind: String,
                      [details.filter]: String,
                      ref: {
                        type: instance.Schema.Types.ObjectId,
                        refPath: `${name}.kind`
                      }
                    }];
                    break;
                  }
                  default:
                    break;
                }

                done();
              });
            });
          };

          // Mount `./api` models.
          mountModels(_.pickBy(strapi.models, { connection: connectionName }), strapi.models);

          // Mount `./plugins` models.
          _.forEach(strapi.plugins, (plugin, name) => {
            mountModels(_.pickBy(strapi.plugins[name].models, { connection: connectionName }), plugin.models, name);
          });

          cb();
        });
      });
    },

    getQueryParams: (value, type, key) => {
      const result = {};

      switch (type) {
        case '=':
          result.key = `where.${key}`;
          result.value = value;
          break;
        case '_ne':
          result.key = `where.${key}.$ne`;
          result.value = value;
          break;
        case '_lt':
          result.key = `where.${key}.$lt`;
          result.value = value;
          break;
        case '_gt':
          result.key = `where.${key}.$gt`;
          result.value = value;
          break;
        case '_lte':
          result.key = `where.${key}.$lte`;
          result.value = value;
          break;
        case '_gte':
          result.key = `where.${key}.$gte`;
          result.value = value;
          break;
        case '_sort':
          result.key = `sort`;
          result.value = (_.toLower(value) === 'desc') ? '-' : '';
          result.value += key;
          break;
        case '_start':
          result.key = `start`;
          result.value = parseFloat(value);
          break;
        case '_limit':
          result.key = `limit`;
          result.value = parseFloat(value);
          break;
        case '_contains':
          result.key = `where.${key}`;
          result.value = {
            $regex: value,
            $options: 'i',
          };
          break;
        case '_containss':
          result.key = `where.${key}.$regex`;
          result.value = value;
          break;
        default:
          result = undefined;
      }

      return result;
<<<<<<< HEAD
    },

    manageRelations: async function (model, params, source) {
      const models = _.assign(_.clone(strapi.models), Object.keys(strapi.plugins).reduce((acc, current) => {
        _.assign(acc, strapi.plugins[current].models);
        return acc;
      }, {}));

      const Model = models[model];

      const virtualFields = [];
      const response = await Model
        .findOne({
          [Model.primaryKey]: params._id || params.id
        })
        .populate(_.keys(_.groupBy(_.reject(Model.associations, {autoPopulate: false}), 'alias')).join(' '));

      // Only update fields which are on this document.
      const values = params.parseRelationships === false ? params.values : Object.keys(JSON.parse(JSON.stringify(params.values))).reduce((acc, current) => {
        const association = Model.associations.filter(x => x.alias === current)[0];
        const details = Model._attributes[current];

        if (_.get(Model._attributes, `${current}.isVirtual`) !== true && _.isUndefined(association)) {
          acc[current] = params.values[current];
        } else {
          switch (association.nature) {
            case 'oneWay':
              acc[current] = _.get(params.values[current], this.primaryKey, params.values[current]) || null;

              break;
            case 'oneToOne':
              if (response[current] !== params.values[current]) {
                const value = _.isNull(params.values[current]) ? response[current] : params.values;
                const recordId = _.isNull(params.values[current]) ? value[Model.primaryKey] || value.id || value._id : value[current];

                if (response[current] && _.isObject(response[current]) && response[current][Model.primaryKey] !== value[current]) {
                  virtualFields.push(
                    this.manageRelations(details.model || details.collection, {
                      _id: response[current][Model.primaryKey],
                      values: {
                        [details.via]: null
                      },
                      parseRelationships: false
                    })
                  );
                }

                // Remove previous relationship asynchronously if it exists.
                virtualFields.push(
                  models[details.model || details.collection]
                    .findOne({ id : recordId })
                    .populate(_.keys(_.groupBy(_.reject(models[details.model || details.collection].associations, {autoPopulate: false}), 'alias')).join(' '))
                    .then(record => {
                      if (record && _.isObject(record[details.via]) && record[details.via][current] !== value[current]) {
                        return this.manageRelations(details.model || details.collection, {
                          id: record[details.via][Model.primaryKey] || record[details.via].id,
                          values: {
                            [current]: null
                          },
                          parseRelationships: false
                        });
                      }

                      return Promise.resolve();
                    })
                );

                // Update the record on the other side.
                // When params.values[current] is null this means that we are removing the relation.
                virtualFields.push(this.manageRelations(details.model || details.collection, {
                  id: recordId,
                  values: {
                    [details.via]: _.isNull(params.values[current]) ? null : value[Model.primaryKey] || params.id || params._id || value.id || value._id
                  },
                  parseRelationships: false
                }));

                acc[current] = _.isNull(params.values[current]) ? null : value[current];
              }

              break;
            case 'oneToMany':
            case 'manyToOne':
            case 'manyToMany':
              if (details.dominant === true) {
                acc[current] = params.values[current];
              } else if (response[current] && _.isArray(response[current]) && current !== 'id') {
                // Records to add in the relation.
                const toAdd = _.differenceWith(params.values[current], response[current], (a, b) =>
                  ((typeof a === 'string') ? a : a[Model.primaryKey].toString()) === b[Model.primaryKey].toString()
                );
                // Records to remove in the relation.
                const toRemove = _.differenceWith(response[current], params.values[current], (a, b) =>
                  a[Model.primaryKey].toString() === ((typeof b === 'string') ? b : b[Model.primaryKey].toString())
                )
                  .filter(x => toAdd.find(y => x.id === y.id) === undefined);

                // Push the work into the flow process.
                toAdd.forEach(value => {
                  value = (typeof value === 'string') ? { _id: value } : value;

                  if (association.nature === 'manyToMany' && !_.isArray(params.values[Model.primaryKey])) {
                    value[details.via] = (value[details.via] || []).concat([response[Model.primaryKey]]);
                  } else {
                    value[details.via] = params[Model.primaryKey];
                  }

                  virtualFields.push(this.manageRelations(details.model || details.collection, {
                    id: value[Model.primaryKey] || value.id || value._id,
                    values: value,
                    foreignKey: current
                  }));
                });

                toRemove.forEach(value => {
                  value = (typeof value === 'string') ? { _id: value } : value;

                  if (association.nature === 'manyToMany' && !_.isArray(params.values[Model.primaryKey])) {
                    value[details.via] = value[details.via].filter(x => x.toString() !== response[Model.primaryKey].toString());
                  } else {
                    value[details.via] = null;
                  }

                  virtualFields.push(this.manageRelations(details.model || details.collection, {
                    id: value[Model.primaryKey] || value.id || value._id,
                    values: value,
                    foreignKey: current
                  }));
                });
              } else if (_.get(Model._attributes, `${current}.isVirtual`) !== true) {
                acc[current] = params.values[current];
              }

              break;
            case 'manyMorphToMany':
            case 'manyMorphToOne':
              // Update the relational array.
              acc[current] = params.values[current].map(obj => {
                const globalId = obj.source && obj.source !== 'content-manager' ?
                  strapi.plugins[obj.source].models[obj.ref].globalId:
                  strapi.models[obj.ref].globalId;

                // Define the object stored in database.
                // The shape is this object is defined by the strapi-mongoose connector.
                return {
                  ref: obj.refId,
                  kind: globalId,
                  [association.filter]: obj.field
                };
              });
              break;
            case 'oneToManyMorph':
            case 'manyToManyMorph':
              const transformToArrayID = (array) => {
                if (_.isArray(array)) {
                  return array.map(value => {
                    if (_.isObject(value)) {
                      return value._id || value.id;
                    }

                    return value;
                  });
                }

                if (association.type === 'model') {
                  return _.isEmpty(array) ? [] : transformToArrayID([array]);
                }

                return [];
              };

              // Compare array of ID to find deleted files.
              const currentValue = transformToArrayID(response[current]).map(id => id.toString());
              const storedValue = transformToArrayID(params.values[current]).map(id => id.toString());

              const toAdd = _.difference(storedValue, currentValue);
              const toRemove = _.difference(currentValue, storedValue);

              // Remove relations in the other side.
              toAdd.forEach(id => {
                virtualFields.push(this.addRelationMorph(details.model || details.collection, {
                  id,
                  alias: association.via,
                  ref: Model.globalId,
                  refId: response._id,
                  field: association.alias
                }, details.plugin));
              });

              // Remove relations in the other side.
              toRemove.forEach(id => {
                virtualFields.push(this.removeRelationMorph(details.model || details.collection, {
                  id,
                  alias: association.via,
                  ref: Model.globalId,
                  refId: response._id,
                  field: association.alias
                }, details.plugin));
              });
              break;
            case 'oneMorphToOne':
            case 'oneMorphToMany':
              break;
            default:
          }
        }

        return acc;
      }, {});

      virtualFields.push(Model
        .update({
          [Model.primaryKey]: params[Model.primaryKey] || params.id
        }, values, {
          strict: false
        }));

      // Update virtuals fields.
      const process = await Promise.all(virtualFields);

      return process[process.length - 1];
    },

    addRelationMorph: async function (model, params, source) {
      const models = _.assign(_.clone(strapi.models), Object.keys(strapi.plugins).reduce((acc, current) => {
        _.assign(acc, strapi.plugins[current].models);
        return acc;
      }, {}));

      const Model = models[model];
      /*
        TODO:
        Test this part because it has been coded during the development of the upload feature.
        However the upload doesn't need this method. It only uses the `removeRelationMorph`.
      */

      const entry = await Model.findOne({
        [Model.primaryKey]: params.id
      });
      const value = entry[params.alias] || [];

      // Retrieve association.
      const association = Model.associations.find(association => association.via === params.alias)[0];

      if (!association) {
        throw Error(`Impossible to create relationship with ${params.ref} (${params.refId})`);
      }

      // Resolve if the association is already existing.
      const isExisting = entry[params.alias].find(obj => {
        if (obj.kind === params.ref && obj.ref.toString() === params.refId.toString() && obj.field === params.field) {
          return true;
        }

        return false;
      });

      // Avoid duplicate.
      if (isExisting) {
        return Promise.resolve();
      }

      // Push new relation to the association array.
      value.push({
        ref: params.refId,
        kind: params.ref,
        field: association.filter
      });

      entry[params.alias] = value;

      return Model.update({
        [Model.primaryKey]: params.id
      }, entry, {
        strict: false
      });
    },

    removeRelationMorph: async function (model, params, source) {
      const models = _.assign(_.clone(strapi.models), Object.keys(strapi.plugins).reduce((acc, current) => {
        _.assign(acc, strapi.plugins[current].models);
        return acc;
      }, {}));

      const Model = models[model];

      const entry = await Model.findOne({
        [Model.primaryKey]: params.id
      });

      // Filter the association array and remove the association.
      entry[params.alias] = entry[params.alias].filter(obj => {
        if (obj.kind === params.ref && obj.ref.toString() === params.refId.toString() && obj.field === params.field) {
          return false;
        }

        return true;
      });

      return Model.update({
        [Model.primaryKey]: params.id
      }, entry, {
        strict: false
      });
=======
>>>>>>> 9db430a3
    }
  }, relations);

  return hook;
};<|MERGE_RESOLUTION|>--- conflicted
+++ resolved
@@ -507,313 +507,6 @@
       }
 
       return result;
-<<<<<<< HEAD
-    },
-
-    manageRelations: async function (model, params, source) {
-      const models = _.assign(_.clone(strapi.models), Object.keys(strapi.plugins).reduce((acc, current) => {
-        _.assign(acc, strapi.plugins[current].models);
-        return acc;
-      }, {}));
-
-      const Model = models[model];
-
-      const virtualFields = [];
-      const response = await Model
-        .findOne({
-          [Model.primaryKey]: params._id || params.id
-        })
-        .populate(_.keys(_.groupBy(_.reject(Model.associations, {autoPopulate: false}), 'alias')).join(' '));
-
-      // Only update fields which are on this document.
-      const values = params.parseRelationships === false ? params.values : Object.keys(JSON.parse(JSON.stringify(params.values))).reduce((acc, current) => {
-        const association = Model.associations.filter(x => x.alias === current)[0];
-        const details = Model._attributes[current];
-
-        if (_.get(Model._attributes, `${current}.isVirtual`) !== true && _.isUndefined(association)) {
-          acc[current] = params.values[current];
-        } else {
-          switch (association.nature) {
-            case 'oneWay':
-              acc[current] = _.get(params.values[current], this.primaryKey, params.values[current]) || null;
-
-              break;
-            case 'oneToOne':
-              if (response[current] !== params.values[current]) {
-                const value = _.isNull(params.values[current]) ? response[current] : params.values;
-                const recordId = _.isNull(params.values[current]) ? value[Model.primaryKey] || value.id || value._id : value[current];
-
-                if (response[current] && _.isObject(response[current]) && response[current][Model.primaryKey] !== value[current]) {
-                  virtualFields.push(
-                    this.manageRelations(details.model || details.collection, {
-                      _id: response[current][Model.primaryKey],
-                      values: {
-                        [details.via]: null
-                      },
-                      parseRelationships: false
-                    })
-                  );
-                }
-
-                // Remove previous relationship asynchronously if it exists.
-                virtualFields.push(
-                  models[details.model || details.collection]
-                    .findOne({ id : recordId })
-                    .populate(_.keys(_.groupBy(_.reject(models[details.model || details.collection].associations, {autoPopulate: false}), 'alias')).join(' '))
-                    .then(record => {
-                      if (record && _.isObject(record[details.via]) && record[details.via][current] !== value[current]) {
-                        return this.manageRelations(details.model || details.collection, {
-                          id: record[details.via][Model.primaryKey] || record[details.via].id,
-                          values: {
-                            [current]: null
-                          },
-                          parseRelationships: false
-                        });
-                      }
-
-                      return Promise.resolve();
-                    })
-                );
-
-                // Update the record on the other side.
-                // When params.values[current] is null this means that we are removing the relation.
-                virtualFields.push(this.manageRelations(details.model || details.collection, {
-                  id: recordId,
-                  values: {
-                    [details.via]: _.isNull(params.values[current]) ? null : value[Model.primaryKey] || params.id || params._id || value.id || value._id
-                  },
-                  parseRelationships: false
-                }));
-
-                acc[current] = _.isNull(params.values[current]) ? null : value[current];
-              }
-
-              break;
-            case 'oneToMany':
-            case 'manyToOne':
-            case 'manyToMany':
-              if (details.dominant === true) {
-                acc[current] = params.values[current];
-              } else if (response[current] && _.isArray(response[current]) && current !== 'id') {
-                // Records to add in the relation.
-                const toAdd = _.differenceWith(params.values[current], response[current], (a, b) =>
-                  ((typeof a === 'string') ? a : a[Model.primaryKey].toString()) === b[Model.primaryKey].toString()
-                );
-                // Records to remove in the relation.
-                const toRemove = _.differenceWith(response[current], params.values[current], (a, b) =>
-                  a[Model.primaryKey].toString() === ((typeof b === 'string') ? b : b[Model.primaryKey].toString())
-                )
-                  .filter(x => toAdd.find(y => x.id === y.id) === undefined);
-
-                // Push the work into the flow process.
-                toAdd.forEach(value => {
-                  value = (typeof value === 'string') ? { _id: value } : value;
-
-                  if (association.nature === 'manyToMany' && !_.isArray(params.values[Model.primaryKey])) {
-                    value[details.via] = (value[details.via] || []).concat([response[Model.primaryKey]]);
-                  } else {
-                    value[details.via] = params[Model.primaryKey];
-                  }
-
-                  virtualFields.push(this.manageRelations(details.model || details.collection, {
-                    id: value[Model.primaryKey] || value.id || value._id,
-                    values: value,
-                    foreignKey: current
-                  }));
-                });
-
-                toRemove.forEach(value => {
-                  value = (typeof value === 'string') ? { _id: value } : value;
-
-                  if (association.nature === 'manyToMany' && !_.isArray(params.values[Model.primaryKey])) {
-                    value[details.via] = value[details.via].filter(x => x.toString() !== response[Model.primaryKey].toString());
-                  } else {
-                    value[details.via] = null;
-                  }
-
-                  virtualFields.push(this.manageRelations(details.model || details.collection, {
-                    id: value[Model.primaryKey] || value.id || value._id,
-                    values: value,
-                    foreignKey: current
-                  }));
-                });
-              } else if (_.get(Model._attributes, `${current}.isVirtual`) !== true) {
-                acc[current] = params.values[current];
-              }
-
-              break;
-            case 'manyMorphToMany':
-            case 'manyMorphToOne':
-              // Update the relational array.
-              acc[current] = params.values[current].map(obj => {
-                const globalId = obj.source && obj.source !== 'content-manager' ?
-                  strapi.plugins[obj.source].models[obj.ref].globalId:
-                  strapi.models[obj.ref].globalId;
-
-                // Define the object stored in database.
-                // The shape is this object is defined by the strapi-mongoose connector.
-                return {
-                  ref: obj.refId,
-                  kind: globalId,
-                  [association.filter]: obj.field
-                };
-              });
-              break;
-            case 'oneToManyMorph':
-            case 'manyToManyMorph':
-              const transformToArrayID = (array) => {
-                if (_.isArray(array)) {
-                  return array.map(value => {
-                    if (_.isObject(value)) {
-                      return value._id || value.id;
-                    }
-
-                    return value;
-                  });
-                }
-
-                if (association.type === 'model') {
-                  return _.isEmpty(array) ? [] : transformToArrayID([array]);
-                }
-
-                return [];
-              };
-
-              // Compare array of ID to find deleted files.
-              const currentValue = transformToArrayID(response[current]).map(id => id.toString());
-              const storedValue = transformToArrayID(params.values[current]).map(id => id.toString());
-
-              const toAdd = _.difference(storedValue, currentValue);
-              const toRemove = _.difference(currentValue, storedValue);
-
-              // Remove relations in the other side.
-              toAdd.forEach(id => {
-                virtualFields.push(this.addRelationMorph(details.model || details.collection, {
-                  id,
-                  alias: association.via,
-                  ref: Model.globalId,
-                  refId: response._id,
-                  field: association.alias
-                }, details.plugin));
-              });
-
-              // Remove relations in the other side.
-              toRemove.forEach(id => {
-                virtualFields.push(this.removeRelationMorph(details.model || details.collection, {
-                  id,
-                  alias: association.via,
-                  ref: Model.globalId,
-                  refId: response._id,
-                  field: association.alias
-                }, details.plugin));
-              });
-              break;
-            case 'oneMorphToOne':
-            case 'oneMorphToMany':
-              break;
-            default:
-          }
-        }
-
-        return acc;
-      }, {});
-
-      virtualFields.push(Model
-        .update({
-          [Model.primaryKey]: params[Model.primaryKey] || params.id
-        }, values, {
-          strict: false
-        }));
-
-      // Update virtuals fields.
-      const process = await Promise.all(virtualFields);
-
-      return process[process.length - 1];
-    },
-
-    addRelationMorph: async function (model, params, source) {
-      const models = _.assign(_.clone(strapi.models), Object.keys(strapi.plugins).reduce((acc, current) => {
-        _.assign(acc, strapi.plugins[current].models);
-        return acc;
-      }, {}));
-
-      const Model = models[model];
-      /*
-        TODO:
-        Test this part because it has been coded during the development of the upload feature.
-        However the upload doesn't need this method. It only uses the `removeRelationMorph`.
-      */
-
-      const entry = await Model.findOne({
-        [Model.primaryKey]: params.id
-      });
-      const value = entry[params.alias] || [];
-
-      // Retrieve association.
-      const association = Model.associations.find(association => association.via === params.alias)[0];
-
-      if (!association) {
-        throw Error(`Impossible to create relationship with ${params.ref} (${params.refId})`);
-      }
-
-      // Resolve if the association is already existing.
-      const isExisting = entry[params.alias].find(obj => {
-        if (obj.kind === params.ref && obj.ref.toString() === params.refId.toString() && obj.field === params.field) {
-          return true;
-        }
-
-        return false;
-      });
-
-      // Avoid duplicate.
-      if (isExisting) {
-        return Promise.resolve();
-      }
-
-      // Push new relation to the association array.
-      value.push({
-        ref: params.refId,
-        kind: params.ref,
-        field: association.filter
-      });
-
-      entry[params.alias] = value;
-
-      return Model.update({
-        [Model.primaryKey]: params.id
-      }, entry, {
-        strict: false
-      });
-    },
-
-    removeRelationMorph: async function (model, params, source) {
-      const models = _.assign(_.clone(strapi.models), Object.keys(strapi.plugins).reduce((acc, current) => {
-        _.assign(acc, strapi.plugins[current].models);
-        return acc;
-      }, {}));
-
-      const Model = models[model];
-
-      const entry = await Model.findOne({
-        [Model.primaryKey]: params.id
-      });
-
-      // Filter the association array and remove the association.
-      entry[params.alias] = entry[params.alias].filter(obj => {
-        if (obj.kind === params.ref && obj.ref.toString() === params.refId.toString() && obj.field === params.field) {
-          return false;
-        }
-
-        return true;
-      });
-
-      return Model.update({
-        [Model.primaryKey]: params.id
-      }, entry, {
-        strict: false
-      });
-=======
->>>>>>> 9db430a3
     }
   }, relations);
 
