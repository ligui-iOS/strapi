--- conflicted
+++ resolved
@@ -20,11 +20,7 @@
   "dependencies": {
     "commander": "^2.11.0",
     "joi-json": "^2.0.1",
-<<<<<<< HEAD
-    "knex": "^0.15.2",
-=======
     "knex": "^0.16.3",
->>>>>>> 9b20f276
     "lodash": "^4.17.5",
     "pino": "^5.9.0",
     "shelljs": "^0.8.3"
