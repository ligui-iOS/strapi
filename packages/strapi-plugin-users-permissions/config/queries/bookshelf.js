--- conflicted
+++ resolved
@@ -143,12 +143,8 @@
     } : params;
 
     return this
-<<<<<<< HEAD
-      .where(params)
-=======
       .forge()
       .where(value)
->>>>>>> be148bd5
       .destroy();
   }
 };