--- conflicted
+++ resolved
@@ -335,17 +335,13 @@
 
  - `host` (string): Host name. Default value: `localhost`.
  - `port` (integer): Port on which the server should be running. Default value: `1337`.
-<<<<<<< HEAD
- - `autoReload` (boolean): Enable or disabled server reload on files update. Default value: depends on the environment.
+ - `autoReload`
+   - `enabled` (boolean): Enable or disabled server reload on files update. Default value: depends on the environment.
  - `proxy`
   - `enabled` (boolean): Enable proxy support such as Apache or Nginx. Default value: `false`.
   - `ssl` (boolean): Enable proxy SSL support
   - `host` (string): Host name your proxy service uses for Strapi.
   - `port` (integer): Port that your proxy service accepts connections on.
-=======
- - `autoReload`
-   - `enabled` (boolean): Enable or disabled server reload on files update. Default value: depends on the environment.
->>>>>>> 4132aaca
  - [`cron`](https://en.wikipedia.org/wiki/Cron)
   - `enabled` (boolean): Enable or disable CRON tasks to schedule jobs at specific dates. Default value: `false`.
  - `admin`
