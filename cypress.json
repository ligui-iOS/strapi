--- conflicted
+++ resolved
@@ -6,11 +6,7 @@
   "animDelay": 1000,
   "serverRestartDelay": 11000,
   "viewportHeight": 900,
-<<<<<<< HEAD
-  "viewportWidth": 1440
-=======
   "viewportWidth": 1440,
   "video": false,
   "integrationFolder": "./packages"
->>>>>>> 9b20f276
 }