const _ = require('lodash');
const exec = require('child_process').exec;
const fs = require('fs-extra');
const path = require('path');
const mongoose = require(`mongoose`);
const Admin = mongoose.mongo.Admin;
const Mongoose = require('mongoose').Mongoose;

const strapiBin = path.resolve('./packages/strapi/bin/strapi.js');
const appName = 'testApp';

const databases = {
  mongo: `--dbclient=mongo --dbhost=127.0.0.1 --dbport=27017 --dbname=strapi-test-${new Date().getTime()} --dbusername="" --dbpassword=""`,
  postgres: `--dbclient=postgres --dbhost=127.0.0.1 --dbport=5432 --dbname=strapi-test --dbusername="" --dbpassword=""`,
  mysql: `--dbclient=mysql --dbhost=127.0.0.1 --dbport=3306 --dbname=strapi-test --dbusername="root" --dbpassword="root"`
};

const fastMode = process.env.npm_config_fast === 'true';

const { runCLI: jest } = require('jest-cli/build/cli');

const main = async () => {
  const clean = async (type) => {
    // Drop MongoDB test databases.
    if (type === 'mongo') {
      try {
        const instance = new Mongoose();
        const connection = await instance.connect('mongodb://localhost');
        const databases = await new Admin(instance.connection.db).listDatabases();

        const arrayOfPromises = databases.databases
          .filter(db => db.name.indexOf('strapi-test-') !== -1)
          .map(db => new Promise((resolve, reject) => {
            const instance = new Mongoose();

            instance.connect(`mongodb://localhost/${db.name}`, (err) => {
              if (err) {
                return reject(err);
              }

              instance.connection.db.dropDatabase();

              resolve();
            });
          }));

        await Promise.all(arrayOfPromises);
      } catch (e) {
        // Silent.
      }
    }

    return new Promise((resolve) => {
      fs.exists(`${appName}_${type}`, exists => {
        if (exists) {
          fs.removeSync(`${appName}_${type}`);
        }

        resolve();
      });
    });
  };

  const generate = (database, type) => {
    return new Promise((resolve, reject) => {
      const appCreation = exec(
        `node ${strapiBin} new ${appName}_${type} --dev ${database} `,
        { stdio: 'inherit' }
      );

      appCreation.stdout.on('data', data => {
        console.log(_.trim(data.toString()));

        if (data.includes('is ready at')) {
          appCreation.kill();
          return resolve();
        }

        if (data.includes('Database connection has failed')) {
          appCreation.kill();
          return reject();
        }
      });
    });
  };

  const start = (type, port) => {
    return new Promise((resolve) => {
<<<<<<< HEAD
      const appStart = exec(
        `node ${strapiBin} start --path=${appName}_${type} --port=${}`,
        { stdio: 'inherit' }
      );

      appStart.stdout.on('data', data => {
        console.log(_.trim(data.toString()));

        if (data.includes('To shut down your server')) {
          return resolve(appStart);
        }
      });
=======
      try {
        appStart = exec(
          `node ${strapiBin} start ${appName}`,
        );

        appStart.stdout.on('data', data => {
          console.log(data.toString());

          if (data.includes('To shut down your server')) {
            return resolve();
          }
        });

      } catch (e) {
        console.error(e);
      }
>>>>>>> e543ae28
    });
  };
  
  const test = async (port) => {
    console.log();
    console.log('🏁 🏁 🏁 🏁 🏁');
    console.log();

<<<<<<< HEAD
    return new Promise(async (resolve) => {
      const options = {
        projects: [process.cwd()],
        silent: false,
        globals: {
          "__PORT__": port
        }
      };
=======
  const test = () => {
    return new Promise(async (resolve) => {
      // Run setup tests to generate the app.
      await jest({
        passWithNoTests: true
      }, [process.cwd()]);

      const packages = fs.readdirSync(path.resolve(process.cwd(), 'packages'))
        .filter(file => file.indexOf('strapi') !== -1);
>>>>>>> e543ae28

      // Run tests in every packages.
      for (let i in packages) {
        await jest({
          passWithNoTests: true,
        }, [`${process.cwd()}/packages/${packages[i]}`]);
      }

      resolve();
    });
  };

  const testProcess = async (database, type, port) => {
    try {
      if (!fastMode) {
        await clean(type);
        await generate(database, type);
      }
     
      const appStart = await start(type, port);
      await test(port);

      appStart.kill();
    } catch (e) {
      console.log(e);
      process.exit(0);
    }
  };

<<<<<<< HEAD
  await testProcess(databases.mongo, 'mongo', Math.floor((Math.random() * 3000) + 1500));
  await testProcess(databases.postgres, 'pg', Math.floor((Math.random() * 3000) + 1500));
  await testProcess(databases.mysql, 'mysql', Math.floor((Math.random() * 3000) + 1500));
=======
  await testProcess(databases.mongo);
  // await testProcess(databases.postgres);
  // await testProcess(databases.mysql);
>>>>>>> e543ae28
};

main();<|MERGE_RESOLUTION|>--- conflicted
+++ resolved
@@ -20,7 +20,7 @@
 const { runCLI: jest } = require('jest-cli/build/cli');
 
 const main = async () => {
-  const clean = async (type) => {
+  const clean = async (type, fastMode) => {
     // Drop MongoDB test databases.
     if (type === 'mongo') {
       try {
@@ -48,6 +48,10 @@
       } catch (e) {
         // Silent.
       }
+    }
+
+    if (fastMode) {
+      return Promise.resolve();
     }
 
     return new Promise((resolve) => {
@@ -81,14 +85,17 @@
           return reject();
         }
       });
+
+      appCreation.stderr.on('data', data => {
+        console.log(_.trim(data.toString()));
+      });
     });
   };
 
   const start = (type, port) => {
     return new Promise((resolve) => {
-<<<<<<< HEAD
       const appStart = exec(
-        `node ${strapiBin} start --path=${appName}_${type} --port=${}`,
+        `node ${strapiBin} start --path=${appName}_${type} --port=${port}`,
         { stdio: 'inherit' }
       );
 
@@ -99,57 +106,37 @@
           return resolve(appStart);
         }
       });
-=======
-      try {
-        appStart = exec(
-          `node ${strapiBin} start ${appName}`,
-        );
 
-        appStart.stdout.on('data', data => {
-          console.log(data.toString());
-
-          if (data.includes('To shut down your server')) {
-            return resolve();
-          }
-        });
-
-      } catch (e) {
-        console.error(e);
-      }
->>>>>>> e543ae28
+      appStart.stderr.on('data', data => {
+        console.log(_.trim(data.toString()));
+      });
     });
   };
-  
-  const test = async (port) => {
+
+  const test = (port) => {
     console.log();
     console.log('🏁 🏁 🏁 🏁 🏁');
     console.log();
+    return new Promise(async (resolve) => {
+      // Set port to retrieve it inside the tests.
+      process.env.__PORT__ = port;
 
-<<<<<<< HEAD
-    return new Promise(async (resolve) => {
-      const options = {
-        projects: [process.cwd()],
-        silent: false,
-        globals: {
-          "__PORT__": port
-        }
-      };
-=======
-  const test = () => {
-    return new Promise(async (resolve) => {
       // Run setup tests to generate the app.
       await jest({
-        passWithNoTests: true
+        passWithNoTests: true,
+        silent: false,
+        verbose: true
       }, [process.cwd()]);
 
       const packages = fs.readdirSync(path.resolve(process.cwd(), 'packages'))
         .filter(file => file.indexOf('strapi') !== -1);
->>>>>>> e543ae28
 
       // Run tests in every packages.
       for (let i in packages) {
         await jest({
           passWithNoTests: true,
+          silent: false,
+          verbose: true
         }, [`${process.cwd()}/packages/${packages[i]}`]);
       }
 
@@ -159,8 +146,9 @@
 
   const testProcess = async (database, type, port) => {
     try {
+      await clean(type, fastMode);
+
       if (!fastMode) {
-        await clean(type);
         await generate(database, type);
       }
      
@@ -174,15 +162,9 @@
     }
   };
 
-<<<<<<< HEAD
   await testProcess(databases.mongo, 'mongo', Math.floor((Math.random() * 3000) + 1500));
   await testProcess(databases.postgres, 'pg', Math.floor((Math.random() * 3000) + 1500));
   await testProcess(databases.mysql, 'mysql', Math.floor((Math.random() * 3000) + 1500));
-=======
-  await testProcess(databases.mongo);
-  // await testProcess(databases.postgres);
-  // await testProcess(databases.mysql);
->>>>>>> e543ae28
 };
 
 main();