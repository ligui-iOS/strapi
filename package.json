--- conflicted
+++ resolved
@@ -1,12 +1,7 @@
 {
   "private": true,
   "version": "3.0.0-alpha.24.1",
-  "dependencies": {
-    "babel-jest": "^24.1.0",
-    "babel-preset-stage-0": "^6.24.1",
-    "cross-env": "^5.2.0",
-    "rimraf": "^2.6.3"
-  },
+  "dependencies": {},
   "devDependencies": {
     "assert": "~1.3.0",
     "axios": "^0.18.0",
@@ -14,11 +9,8 @@
     "babel-core": "7.0.0-bridge.0",
     "babel-eslint": "^6.1.2",
     "babel-loader": "7.1.1",
-<<<<<<< HEAD
-=======
     "babel-jest": "^24.1.0",
     "babel-preset-stage-0": "^6.24.1",
->>>>>>> c0fa0283
     "babel-plugin-transform-es2015-destructuring": "6.23.0",
     "babel-plugin-transform-es2015-parameters": "6.24.1",
     "babel-plugin-transform-object-rest-spread": "6.26.0",
@@ -63,16 +55,10 @@
     "lint": "node ./scripts/lint.js",
     "pretest": "npm run test:clean",
     "test:clean": "rimraf ./coverage",
-<<<<<<< HEAD
     "test": "cross-env NODE_ENV=production snyk test && node ./test/start.js",
     "test:front": "npm run test:clean && cross-env NODE_ENV=test jest --config ./jest.config.front.js --coverage",
     "test:front:watch": "cross-env NODE_ENV=test jest --config ./jest.config.front.js --watchAll",
     "test:front:update": "cross-env NODE_ENV=test jest --config ./jest.config.front.js --u",
-=======
-    "test": "snyk test && node ./test/start.js",
-    "test:front": "npm run test:clean && cross-env NODE_ENV=test jest --config ./jest.config.front.js --coverage",
-    "test:front:watch": "cross-env NODE_ENV=test jest --config ./jest.config.front.js --watchAll",
->>>>>>> c0fa0283
     "prettier": "node ./packages/strapi-lint/lib/internals/prettier/index.js",
     "snyk": "node ./scripts/snyk.js"
   },
