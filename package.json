{
  "private": true,
<<<<<<< HEAD
  "version": "3.0.0-alpha.23.1",
  "dependencies": {
    "babel-jest": "^24.1.0",
    "babel-preset-stage-0": "^6.24.1",
    "cross-env": "^5.2.0",
    "rimraf": "^2.6.3"
  },
=======
  "version": "3.0.0-alpha.24.1",
  "dependencies": {},
>>>>>>> 6faeac08
  "devDependencies": {
    "assert": "~1.3.0",
    "axios": "^0.18.0",
    "babel-cli": "6.26.0",
    "babel-core": "7.0.0-bridge.0",
    "babel-eslint": "^6.1.2",
    "babel-loader": "7.1.1",
    "babel-plugin-transform-es2015-destructuring": "6.23.0",
    "babel-plugin-transform-es2015-parameters": "6.24.1",
    "babel-plugin-transform-object-rest-spread": "6.26.0",
    "babel-plugin-transform-react-constant-elements": "6.23.0",
    "babel-plugin-transform-react-inline-elements": "6.22.0",
    "babel-plugin-transform-react-remove-prop-types": "0.4.18",
    "babel-polyfill": "6.26.0",
    "babel-preset-env": "1.6.1",
    "babel-preset-react": "6.24.1",
    "chalk": "^2.4.1",
    "cross-env": "^5.2.0",
    "cypress": "3.1.2",
    "eslint": "^4.19.1",
    "eslint-plugin-babel": "^4.0.0",
    "eslint-plugin-react": "^7.7.0",
    "eslint-plugin-redux-saga": "^0.8.0",
    "istanbul": "~0.4.2",
    "jest": "^23.6.0",
    "jest-cli": "^23.6.0",
    "lerna": "^2.0.0",
    "lodash": "^4.17.5",
    "pre-commit": "~1.1.2",
    "redux-saga": "^0.14.3",
    "request": "^2.87.0",
    "shelljs": "^0.7.7",
    "snyk": "^1.99.0",
    "strapi-lint": "file:packages/strapi-lint",
    "webpack": "^3.5.5"
  },
  "scripts": {
    "clean": "npm run removesymlinkdependencies && npx rimraf package-lock.json && npx rimraf packages/*/package-lock.json",
    "clean:all": "npm run removesymlinkdependencies && npx rimraf package-lock.json && npx rimraf packages/*/package-lock.json && npx rimraf packages/*/node_modules",
    "doc": "node ./scripts/documentation.js",
    "release": "npm run clean:all && npm install && npm run createsymlinkdependencies && lerna exec --concurrency 1 -- npm install && npm run removesymlinkdependencies && node ./scripts/publish.js $TAG",
    "createsymlinkdependencies": "node ./scripts/createSymlinkDependencies.js",
    "removesymlinkdependencies": "node ./scripts/removeSymlinkDependencies.js",
    "setup:build": "npm run setup --build",
    "setup": "npm run clean:all && npm install ./packages/strapi-lint --save-dev && npm install && node ./scripts/setup.js && npm run clean",
    "lint": "node ./scripts/lint.js",
    "pretest": "npm run test:clean",
    "test:clean": "rimraf ./coverage",
    "test": "snyk test && node ./test/start.js",
    "test:front": "npm run test:clean && cross-env NODE_ENV=test jest --config ./jest.config.front.js --coverage",
    "test:front:watch": "cross-env NODE_ENV=test jest --config ./jest.config.front.js --watchAll",
    "prettier": "node ./packages/strapi-lint/lib/internals/prettier/index.js",
    "snyk": "node ./scripts/snyk.js"
  },
  "author": {
    "email": "hi@strapi.io",
    "name": "Strapi Solutions",
    "url": "http://strapi.io"
  },
  "maintainers": [
    {
      "name": "Strapi Solutions",
      "email": "hi@strapi.io",
      "url": "http://strapi.io"
    }
  ],
  "pre-commit": [
    "clean",
    "lint"
  ],
  "repository": {
    "type": "git",
    "url": "git://github.com/strapi/strapi.git"
  },
  "bugs": {
    "url": "https://github.com/strapi/strapi/issues"
  },
  "engines": {
    "node": ">= 10.0.0",
    "npm": ">= 6.0.0"
  },
  "license": "MIT"
}<|MERGE_RESOLUTION|>--- conflicted
+++ resolved
@@ -1,17 +1,12 @@
 {
   "private": true,
-<<<<<<< HEAD
-  "version": "3.0.0-alpha.23.1",
+  "version": "3.0.0-alpha.24.1",
   "dependencies": {
     "babel-jest": "^24.1.0",
     "babel-preset-stage-0": "^6.24.1",
     "cross-env": "^5.2.0",
     "rimraf": "^2.6.3"
   },
-=======
-  "version": "3.0.0-alpha.24.1",
-  "dependencies": {},
->>>>>>> 6faeac08
   "devDependencies": {
     "assert": "~1.3.0",
     "axios": "^0.18.0",
